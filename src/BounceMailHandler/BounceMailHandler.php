<?php
/**
 * Bounce Mail Handler (formerly known as BMH and PHPMailer-BMH)
 *
 * @copyright 2008-2009 Andry Prevost. All Rights Reserved.
 * @copyright 2011-2012 Anthon Pang.
 * @copyright 2015-2015 Lars Moelleken.
 *
 * @license   GPL
 *
 * @package   BounceMailHandler
 *
 * @author    Andy Prevost <andy.prevost@worxteam.com>
 * @author    Anthon Pang <apang@softwaredevelopment.ca>
 * @author    Lars Moelleken <lars@moelleken.org>
 */
namespace BounceMailHandler;

require_once __DIR__ . '/phpmailer-bmh_rules.php';

/**
 * BounceMailHandler class
 *
 * BounceMailHandler is a PHP program to check your IMAP/POP3 inbox and
 * delete all 'hard' bounced emails. It features a callback function where
 * you can create a custom action. This provides you the ability to write
 * a script to match your database records and either set inactive or
 * delete records with email addresses that match the 'hard' bounce results.
 *
 * @package BounceMailHandler
 */
class BounceMailHandler
{
  const VERBOSE_QUIET  = 0; // suppress output
  const VERBOSE_SIMPLE = 1; // simple report
  const VERBOSE_REPORT = 2; // detailed report
  const VERBOSE_DEBUG  = 3; // detailed report plus debug info

  /**
   * mail-server
   *
   * @var string
   */
  public $mailhost = 'localhost';

  /**
   * the username of mailbox
   *
   * @var string
   */
  public $mailboxUserName;

  /**
   * the password needed to access mailbox
   *
   * @var string
   */
  public $mailboxPassword;

  /**
   * the last error msg
   *
   * @var string
   */
  public $errorMessage;

  /**
   * maximum limit messages processed in one batch
   *
   * @var int
   */
  public $maxMessages = 3000;

  /**
   * callback Action function name the function that handles the bounce mail. Parameters:
   *
   * int     $msgnum        the message number returned by Bounce Mail Handler
   * string  $bounce_type   the bounce type:
   *       'antispam',
   *       'autoreply',
   *       'concurrent',
   *       'content_reject',
   *       'command_reject',
   *       'internal_error',
   *       'defer',
   *       'delayed'
   *       =>
   *       array(
   *           'remove' => 0,
   *           'bounce_type' => 'temporary'
   *       ),
   *       'dns_loop',
   *       'dns_unknown',
   *       'full',
   *       'inactive',
   *       'latin_only',
   *       'other',
   *       'oversize',
   *       'outofoffice',
   *       'unknown',
   *       'unrecognized',
   *       'user_reject',
   *       'warning'
   * string  $email         the target email address string  $subject       the subject, ignore now string  $xheader
   * the XBounceHeader from the mail
   * 1 or 0  $remove        delete status, 0 is not deleted, 1 is deleted
   * string  $rule_no       bounce mail detect rule no.
   * string  $rule_cat      bounce mail detect rule category
   * int     $totalFetched  total number of messages in the mailbox
   *
   * @var mixed
   */
  public $actionFunction = 'callbackAction';

  /**
   * test-mode, if true will not delete messages
   *
   * @var boolean
   */
  public $testMode = false;

  /**
   * purge the unknown messages (or not)
   *
   * @var boolean
   */
  public $purgeUnprocessed = false;

  /**
   * control the debug output, default is VERBOSE_SIMPLE
   *
   * @var int
   */
  public $verbose = self::VERBOSE_SIMPLE;

  /**
   * control the failed DSN rules output
   *
   * @var boolean
   */
  public $debugDsnRule = false;

  /**
   * control the failed BODY rules output
   *
   * @var boolean
   */
  public $debugBodyRule = false;

  /**
   * Control the method to process the mail header
   * if set true, uses the imap_fetchstructure function
   * otherwise, detect message type directly from headers,
   * a bit faster than imap_fetchstructure function and take less resources.
   *
   * however - the difference is negligible
   *
   * @var boolean
   */
  public $useFetchstructure = true;

  /**
   * If disableDelete is equal to true, it will disable the delete function.
   *
   * @var boolean
   */
  public $disableDelete = false;

  /**
   * defines new line ending
   *
   * @var string
   */
  public $bmhNewLine = "<br />\n";

  /**
   * defines port number, default is '143', other common choices are '110' (pop3), '993' (gmail)
   *
   * @var integer
   */
  public $port = 143;

  /**
   * defines service, default is 'imap', choice includes 'pop3'
   *
   * @var string
   */
  public $service = 'imap';

  /**
   * defines service option, default is 'notls', other choices are 'tls', 'ssl'
   *
   * @var string
   */
  public $serviceOption = 'notls';

  /**
   * mailbox type, default is 'INBOX', other choices are (Tasks, Spam, Replies, etc.)
   *
   * @var string
   */
  public $boxname = 'INBOX';

  /**
   * determines if soft bounces will be moved to another mailbox folder
   *
   * @var boolean
   */
  public $moveSoft = false;

  /**
   * mailbox folder to move soft bounces to, default is 'soft'
   *
   * @var string
   */
  public $softMailbox = 'INBOX.soft';

  /**
   * determines if hard bounces will be moved to another mailbox folder
   *
   * NOTE: If true, this will disable delete and perform a move operation instead
   *
   * @var boolean
   */
  public $moveHard = false;

  /**
   * mailbox folder to move hard bounces to, default is 'hard'
   *
   * @var string
   */
  public $hardMailbox = 'INBOX.hard';

  /**
   * deletes messages globally prior to date in variable
   *
   * NOTE: excludes any message folder that includes 'sent' in mailbox name
   * format is same as MySQL: 'yyyy-mm-dd'
   * if variable is blank, will not process global delete
   *
   * @var string
   */
  public $deleteMsgDate = '';

  /**
   * Holds Bounce Mail Handler version.
   *
   * @var string
   */
  private $version = '5.3-dev';

  /**
   * (internal variable)
   *
   * The resource handler for the opened mailbox (POP3/IMAP/NNTP/etc.)
   *
   * @var resource
   */
  private $mailboxLink = false;

  /**
   * get version
   *
   * @return string
   */
  public function getVersion()
  {
    return $this->version;
  }

  /**
   * open a mail box
   *
   * @return boolean
   */
  public function openMailbox()
  {
    // before starting the processing, let's check the delete flag and do global deletes if true
    if (trim($this->deleteMsgDate) != '') {
      echo 'processing global delete based on date of ' . $this->deleteMsgDate . '<br />';
      $this->globalDelete();
    }

    // disable move operations if server is Gmail ... Gmail does not support mailbox creation
    if (stristr($this->mailhost, 'gmail')) {
      $this->moveSoft = false;
      $this->moveHard = false;
    }

    $port = $this->port . '/' . $this->service . '/' . $this->serviceOption;

    set_time_limit(6000);

    if (!$this->testMode) {
      $this->mailboxLink = imap_open('{' . $this->mailhost . ':' . $port . '}' . $this->boxname, $this->mailboxUserName, $this->mailboxPassword, CL_EXPUNGE | ($this->testMode ? OP_READONLY : 0));
    } else {
      $this->mailboxLink = imap_open('{' . $this->mailhost . ':' . $port . '}' . $this->boxname, $this->mailboxUserName, $this->mailboxPassword, ($this->testMode ? OP_READONLY : 0));
    }

    if (!$this->mailboxLink) {
      $this->errorMessage = 'Cannot create ' . $this->service . ' connection to ' . $this->mailhost . $this->bmhNewLine . 'Error MSG: ' . imap_last_error();
      $this->output();

      return false;
    } else {
      $this->output('Connected to: ' . $this->mailhost . ' (' . $this->mailboxUserName . ')');

      return true;
    }
  }

  /**
   * Function to delete messages in a mailbox, based on date
   *
   * NOTE: this is global ... will affect all mailboxes except any that have 'sent' in the mailbox name
   */
  public function globalDelete()
  {
    $dateArr = explode('-', $this->deleteMsgDate); // date format is yyyy-mm-dd
    $delDate = mktime(0, 0, 0, $dateArr[1], $dateArr[2], $dateArr[0]);

    $port = $this->port . '/' . $this->service . '/' . $this->serviceOption;
<<<<<<< HEAD
    $mboxt = imap_open('{' . $this->mailhost . ":" . $port . '}', $this->mailboxUserName, $this->mailboxPassword, OP_HALFOPEN);

    if ($mboxt === false) {
      return false;
    }

    $list = imap_getmailboxes($mboxt, '{' . $this->mailhost . ":" . $port . '}', "*");
=======
    $mboxt = imap_open('{' . $this->mailhost . ':' . $port . '}', $this->mailboxUserName, $this->mailboxPassword, OP_HALFOPEN);
    $list = imap_getmailboxes($mboxt, '{' . $this->mailhost . ':' . $port . '}', '*');
>>>>>>> 1990778f

    if (is_array($list)) {
      foreach ($list as $key => $val) {
        // get the mailbox name only
        $nameArr = explode('}', imap_utf7_decode($val->name));
        $nameRaw = $nameArr[count($nameArr) - 1];

        if (!stristr($nameRaw, 'sent')) {
          $mboxd = imap_open('{' . $this->mailhost . ':' . $port . '}' . $nameRaw, $this->mailboxUserName, $this->mailboxPassword, CL_EXPUNGE);
          $messages = imap_sort($mboxd, SORTDATE, 0);
          $i = 0;

          foreach ($messages as $message) {
            $header = imap_header($mboxd, $message);

            // purge if prior to global delete date
            if ($header->udate < $delDate) {
              imap_delete($mboxd, $message);
            }
            $i++;
          }

          imap_expunge($mboxd);
          imap_close($mboxd);
        }
      }

      imap_close($mboxt);

      return true;
    } else {
      imap_close($mboxt);

      return false;
    }
  }

  /**
   * output additional msg for debug
   *
   * @param bool|false $msg          if not given, output the last error msg
   * @param int        $verboseLevel the output level of this message
   */
  public function output($msg = false, $verboseLevel = self::VERBOSE_SIMPLE)
  {
    if ($this->verbose >= $verboseLevel) {
      if (empty($msg)) {
        echo $this->errorMessage . $this->bmhNewLine;
      } else {
        echo $msg . $this->bmhNewLine;
      }
    }
  }

  /**
   * open a mail box in local file system
   *
   * @param string $filePath The local mailbox file path
   *
   * @return boolean
   */
  public function openLocal($filePath)
  {
    set_time_limit(6000);

    if (!$this->testMode) {
      $this->mailboxLink = imap_open($filePath, '', '', CL_EXPUNGE | ($this->testMode ? OP_READONLY : 0));
    } else {
      $this->mailboxLink = imap_open($filePath, '', '', ($this->testMode ? OP_READONLY : 0));
    }

    if (!$this->mailboxLink) {
      $this->errorMessage = 'Cannot open the mailbox file to ' . $filePath . $this->bmhNewLine . 'Error MSG: ' . imap_last_error();
      $this->output();

      return false;
    } else {
      $this->output('Opened ' . $filePath);

      return true;
    }
  }

  /**
   * process the messages in a mailbox
   *
   * @param bool|false $max $max maximum limit messages processed in one batch, if not given uses the property
   *                        $maxMessages
   *
   * @return bool
   */
  public function processMailbox($max = false)
  {
    if (empty($this->actionFunction) || !is_callable($this->actionFunction)) {
      $this->errorMessage = 'Action function not found!';
      $this->output();

      return false;
    }

    if ($this->moveHard && ($this->disableDelete === false)) {
      $this->disableDelete = true;
    }

    if (!empty($max)) {
      $this->maxMessages = $max;
    }

    // initialize counters
    $totalCount = imap_num_msg($this->mailboxLink);
    $fetchedCount = $totalCount;
    $processedCount = 0;
    $unprocessedCount = 0;
    $deletedCount = 0;
    $movedCount = 0;
    $this->output('Total: ' . $totalCount . ' messages ');

    // process maximum number of messages
    if ($fetchedCount > $this->maxMessages) {
      $fetchedCount = $this->maxMessages;
      $this->output('Processing first ' . $fetchedCount . ' messages ');
    }

    if ($this->testMode) {
      $this->output('Running in test mode, not deleting messages from mailbox<br />');
    } else {
      if ($this->disableDelete) {
        if ($this->moveHard) {
          $this->output('Running in move mode<br />');
        } else {
          $this->output('Running in disableDelete mode, not deleting messages from mailbox<br />');
        }
      } else {
        $this->output('Processed messages will be deleted from mailbox<br />');
      }
    }

    for ($x = 1; $x <= $fetchedCount; $x++) {

      // fetch the messages one at a time
      if ($this->useFetchstructure) {
        $structure = imap_fetchstructure($this->mailboxLink, $x);

        if ($structure->type == 1 && $structure->ifsubtype && $structure->subtype == 'REPORT' && $structure->ifparameters && $this->isParameter($structure->parameters, 'REPORT-TYPE', 'delivery-status')) {
          $processed = $this->processBounce($x, 'DSN', $totalCount);
        } else {
          // not standard DSN msg
          $this->output('Msg #' . $x . ' is not a standard DSN message', self::VERBOSE_REPORT);

          if ($this->debugBodyRule) {
            if ($structure->ifdescription) {
              $this->output("  Content-Type : {$structure->description}", self::VERBOSE_DEBUG);
            } else {
              $this->output('  Content-Type : unsupported', self::VERBOSE_DEBUG);
            }
          }

          $processed = $this->processBounce($x, 'BODY', $totalCount);
        }
      } else {
        $header = imap_fetchheader($this->mailboxLink, $x);

        // Could be multi-line, if the new line begins with SPACE or HTAB
        if (preg_match("/Content-Type:((?:[^\n]|\n[\t ])+)(?:\n[^\t ]|$)/i", $header, $match)) {
          if (preg_match("/multipart\/report/i", $match[1]) && preg_match("/report-type=[\"']?delivery-status[\"']?/i", $match[1])) {
            // standard DSN msg
            $processed = $this->processBounce($x, 'DSN', $totalCount);
          } else {
            // not standard DSN msg
            $this->output('Msg #' . $x . ' is not a standard DSN message', self::VERBOSE_REPORT);

            if ($this->debugBodyRule) {
              $this->output("  Content-Type : {$match[1]}", self::VERBOSE_DEBUG);
            }

            $processed = $this->processBounce($x, 'BODY', $totalCount);
          }
        } else {
          // didn't get content-type header
          $this->output('Msg #' . $x . ' is not a well-formatted MIME mail, missing Content-Type', self::VERBOSE_REPORT);

          if ($this->debugBodyRule) {
            $this->output('  Headers: ' . $this->bmhNewLine . $header . $this->bmhNewLine, self::VERBOSE_DEBUG);
          }

          $processed = $this->processBounce($x, 'BODY', $totalCount);
        }
      }

      $deleteFlag[$x] = false;
      $moveFlag[$x] = false;

      if ($processed) {
        $processedCount++;

        if (!$this->disableDelete) {
          // delete the bounce if not in disableDelete mode
          if (!$this->testMode) {
            /** @noinspection PhpUsageOfSilenceOperatorInspection */
            @imap_delete($this->mailboxLink, $x);
          }

          $deleteFlag[$x] = true;
          $deletedCount++;
        } elseif ($this->moveHard) {
          // check if the move directory exists, if not create it
          if (!$this->testMode) {
            $this->mailboxExist($this->hardMailbox);
          }

          // move the message
          if (!$this->testMode) {
            /** @noinspection PhpUsageOfSilenceOperatorInspection */
            @imap_mail_move($this->mailboxLink, $x, $this->hardMailbox);
          }

          $moveFlag[$x] = true;
          $movedCount++;
        } elseif ($this->moveSoft) {
          // check if the move directory exists, if not create it
          if (!$this->testMode) {
            $this->mailboxExist($this->softMailbox);
          }

          // move the message
          if (!$this->testMode) {
            /** @noinspection PhpUsageOfSilenceOperatorInspection */
            @imap_mail_move($this->mailboxLink, $x, $this->softMailbox);
          }

          $moveFlag[$x] = true;
          $movedCount++;
        }
      } else {
        // not processed
        $unprocessedCount++;
        if (!$this->disableDelete && $this->purgeUnprocessed) {
          // delete this bounce if not in disableDelete mode, and the flag BOUNCE_PURGE_UNPROCESSED is set
          if (!$this->testMode) {
            /** @noinspection PhpUsageOfSilenceOperatorInspection */
            @imap_delete($this->mailboxLink, $x);
          }

          $deleteFlag[$x] = true;
          $deletedCount++;
        }
      }

      flush();
    }

    $this->output($this->bmhNewLine . 'Closing mailbox, and purging messages');

    imap_close($this->mailboxLink);

    $this->output('Read: ' . $fetchedCount . ' messages');
    $this->output($processedCount . ' action taken');
    $this->output($unprocessedCount . ' no action taken');
    $this->output($deletedCount . ' messages deleted');
    $this->output($movedCount . ' messages moved');

    return true;
  }

  /**
   * Function to determine if a particular value is found in a imap_fetchstructure key.
   *
   * @param array  $currParameters imap_fetstructure parameters
   * @param string $varKey         imap_fetstructure key
   * @param string $varValue       value to check for
   *
   * @return boolean
   */
  public function isParameter($currParameters, $varKey, $varValue)
  {
    foreach ($currParameters as $object) {
      if ($object->attribute == $varKey) {
        if ($object->value == $varValue) {
          return true;
        }
      }
    }

    return false;
  }

  /**
   * Function to process each individual message.
   *
   * @param int    $pos          message number
   * @param string $type         DNS or BODY type
   * @param string $totalFetched total number of messages in mailbox
   *
   * @return boolean
   */
  public function processBounce($pos, $type, $totalFetched)
  {
    $header = imap_header($this->mailboxLink, $pos);
    $subject = isset($header->subject) ? strip_tags($header->subject) : '[NO SUBJECT]';
    $body = '';
    $headerFull = imap_fetchheader($this->mailboxLink, $pos);
    $bodyFull = imap_body($this->mailboxLink, $pos);

    if ($type == 'DSN') {
      // first part of DSN (Delivery Status Notification), human-readable explanation
      $dsnMsg = imap_fetchbody($this->mailboxLink, $pos, '1');
      $dsnMsgStructure = imap_bodystruct($this->mailboxLink, $pos, '1');

      if ($dsnMsgStructure->encoding == 4) {
        $dsnMsg = quoted_printable_decode($dsnMsg);
      } elseif ($dsnMsgStructure->encoding == 3) {
        $dsnMsg = base64_decode($dsnMsg);
      }

      // second part of DSN (Delivery Status Notification), delivery-status
      $dsnReport = imap_fetchbody($this->mailboxLink, $pos, '2');

      // process bounces by rules
      $result = bmhDSNRules($dsnMsg, $dsnReport, $this->debugDsnRule);
    } elseif ($type == 'BODY') {
      $structure = imap_fetchstructure($this->mailboxLink, $pos);

      switch ($structure->type) {
        case 0: // Content-type = text
          $body = imap_fetchbody($this->mailboxLink, $pos, '1');
          $result = bmhBodyRules($body, $structure, $this->debugBodyRule);
          break;

        case 1: // Content-type = multipart
          $body = imap_fetchbody($this->mailboxLink, $pos, '1');

          // Detect encoding and decode - only base64
          if ($structure->parts[0]->encoding == 4) {
            $body = quoted_printable_decode($body);
          } elseif ($structure->parts[0]->encoding == 3) {
            $body = base64_decode($body);
          }

          $result = bmhBodyRules($body, $structure, $this->debugBodyRule);
          break;

        case 2: // Content-type = message
          $body = imap_body($this->mailboxLink, $pos);

          if ($structure->encoding == 4) {
            $body = quoted_printable_decode($body);
          } elseif ($structure->encoding == 3) {
            $body = base64_decode($body);
          }

          $body = substr($body, 0, 1000);
          $result = bmhBodyRules($body, $structure, $this->debugBodyRule);
          break;

        default: // unsupport Content-type
          $this->output('Msg #' . $pos . ' is unsupported Content-Type:' . $structure->type, self::VERBOSE_REPORT);

          return false;
      }
    } else {
      // internal error
      $this->errorMessage = 'Internal Error: unknown type';

      return false;
    }

    $email = $result['email'];
    $bounceType = $result['bounce_type'];

    if ($this->moveHard && $result['remove'] == 1) {
      $remove = 'moved (hard)';
    } elseif ($this->moveSoft && $result['remove'] == 1) {
      $remove = 'moved (soft)';
    } elseif ($this->disableDelete) {
      $remove = 0;
    } else {
      $remove = $result['remove'];
    }

    $ruleNumber = $result['rule_no'];
    $ruleCategory = $result['rule_cat'];
    $xheader = false;

    if ($ruleNumber === '0000') {
      // unrecognized
      if (trim($email) == '') {
        $email = $header->fromaddress;
      }

      if ($this->testMode) {
        $this->output('Match: ' . $ruleNumber . ':' . $ruleCategory . '; ' . $bounceType . '; ' . $email);
      } else {
        // code below will use the Callback function, but return no value
        $params = array(
            $pos,
            $bounceType,
            $email,
            $subject,
            $header,
            $remove,
            $ruleNumber,
            $ruleCategory,
            $totalFetched,
            $body,
            $headerFull,
            $bodyFull,
        );
        call_user_func_array($this->actionFunction, $params);
      }
    } else {
      // match rule, do bounce action
      if ($this->testMode) {
        $this->output('Match: ' . $ruleNumber . ':' . $ruleCategory . '; ' . $bounceType . '; ' . $email);

        return true;
      } else {
        $params = array(
            $pos,
            $bounceType,
            $email,
            $subject,
            $xheader,
            $remove,
            $ruleNumber,
            $ruleCategory,
            $totalFetched,
            $body,
            $headerFull,
            $bodyFull,
        );

        return call_user_func_array($this->actionFunction, $params);
      }
    }

    return false;
  }

  /**
   * Function to check if a mailbox exists - if not found, it will create it.
   *
   * @param string  $mailbox the mailbox name, must be in 'INBOX.checkmailbox' format
   * @param boolean $create  whether or not to create the checkmailbox if not found, defaults to true
   *
   * @return boolean
   */
  public function mailboxExist($mailbox, $create = true)
  {
    if (trim($mailbox) == '' || strpos($mailbox, ' INBOX.') === false) {
      // this is a critical error with either the mailbox name blank or an invalid mailbox name
      // need to stop processing and exit at this point
      echo "Invalid mailbox name for move operation. Cannot continue.<br />\n";
      echo "TIP: the mailbox you want to move the message to must include 'INBOX.' at the start.<br />\n";
      exit();
    }

    $port = $this->port . '/' . $this->service . '/' . $this->serviceOption;
<<<<<<< HEAD
    $mbox = imap_open('{' . $this->mailhost . ":" . $port . '}', $this->mailboxUserName, $this->mailboxPassword, OP_HALFOPEN);

    if ($mbox === false) {
      return false;
    }

    $list = imap_getmailboxes($mbox, '{' . $this->mailhost . ":" . $port . '}', "*");
=======
    $mbox = imap_open('{' . $this->mailhost . ':' . $port . '}', $this->mailboxUserName, $this->mailboxPassword, OP_HALFOPEN);
    $list = imap_getmailboxes($mbox, '{' . $this->mailhost . ':' . $port . '}', '*');
>>>>>>> 1990778f
    $mailboxFound = false;

    if (is_array($list)) {
      foreach ($list as $key => $val) {
        // get the mailbox name only
        $nameArr = explode('}', imap_utf7_decode($val->name));
        $nameRaw = $nameArr[count($nameArr) - 1];
        if ($mailbox == $nameRaw) {
          $mailboxFound = true;
        }
      }

      if (($mailboxFound === false) && $create) {
        /** @noinspection PhpUsageOfSilenceOperatorInspection */
        @imap_createmailbox($mbox, imap_utf7_encode('{' . $this->mailhost . ':' . $port . '}' . $mailbox));
        imap_close($mbox);

        return true;
      } else {
        imap_close($mbox);

        return false;
      }
    } else {
      imap_close($mbox);

      return false;
    }
  }
}<|MERGE_RESOLUTION|>--- conflicted
+++ resolved
@@ -320,18 +320,8 @@
     $delDate = mktime(0, 0, 0, $dateArr[1], $dateArr[2], $dateArr[0]);
 
     $port = $this->port . '/' . $this->service . '/' . $this->serviceOption;
-<<<<<<< HEAD
-    $mboxt = imap_open('{' . $this->mailhost . ":" . $port . '}', $this->mailboxUserName, $this->mailboxPassword, OP_HALFOPEN);
-
-    if ($mboxt === false) {
-      return false;
-    }
-
-    $list = imap_getmailboxes($mboxt, '{' . $this->mailhost . ":" . $port . '}', "*");
-=======
     $mboxt = imap_open('{' . $this->mailhost . ':' . $port . '}', $this->mailboxUserName, $this->mailboxPassword, OP_HALFOPEN);
     $list = imap_getmailboxes($mboxt, '{' . $this->mailhost . ':' . $port . '}', '*');
->>>>>>> 1990778f
 
     if (is_array($list)) {
       foreach ($list as $key => $val) {
@@ -358,14 +348,6 @@
           imap_close($mboxd);
         }
       }
-
-      imap_close($mboxt);
-
-      return true;
-    } else {
-      imap_close($mboxt);
-
-      return false;
     }
   }
 
@@ -789,18 +771,8 @@
     }
 
     $port = $this->port . '/' . $this->service . '/' . $this->serviceOption;
-<<<<<<< HEAD
-    $mbox = imap_open('{' . $this->mailhost . ":" . $port . '}', $this->mailboxUserName, $this->mailboxPassword, OP_HALFOPEN);
-
-    if ($mbox === false) {
-      return false;
-    }
-
-    $list = imap_getmailboxes($mbox, '{' . $this->mailhost . ":" . $port . '}', "*");
-=======
     $mbox = imap_open('{' . $this->mailhost . ':' . $port . '}', $this->mailboxUserName, $this->mailboxPassword, OP_HALFOPEN);
     $list = imap_getmailboxes($mbox, '{' . $this->mailhost . ':' . $port . '}', '*');
->>>>>>> 1990778f
     $mailboxFound = false;
 
     if (is_array($list)) {
